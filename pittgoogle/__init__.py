--- conflicted
+++ resolved
@@ -1,27 +1,17 @@
-<<<<<<< HEAD
 # -*- coding: UTF-8 -*-
 """Tools for interacting with Pitt-Google Broker data resources on Google Cloud Platform."""
 import logging
-import os as os
-from pathlib import Path
-
-from . import auth, bigquery, exceptions, figures, pubsub, utils
-=======
-"""Tools for interacting with Pitt-Google Broker data resources."""
+import os
 
 try:
     from importlib import metadata
->>>>>>> 5ce3b65e
 
 except ImportError:  # for Python<3.8
     import importlib_metadata as metadata
 
-import logging
-import os as os
+from . import auth, bigquery, exceptions, figures, pubsub, utils
 
-from . import bigquery, figures, pubsub, utils
-
-__version__ = metadata.version('pittgoogle-client')
+__version__ = metadata.version("pittgoogle-client")
 
 for var in ["GOOGLE_CLOUD_PROJECT", "GOOGLE_APPLICATION_CREDENTIALS"]:
     if var not in os.environ:
