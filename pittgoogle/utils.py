--- conflicted
+++ resolved
@@ -1,4 +1,3 @@
-<<<<<<< HEAD
 # -*- coding: UTF-8 -*-
 """Functions to support working with alerts and related data."""
 import json
@@ -188,73 +187,10 @@
             ``jd`` in the format 'day mon year hour:min'
         """
         return Time(jd, format="jd").strftime("%d %b %Y - %H:%M:%S")
-=======
-"""``utils`` contains functions that facilitate interacting with
-Pitt-Google Broker's data and services.
-"""
-
-from collections import OrderedDict
-
-import pandas as pd
-from astropy.table import Table
->>>>>>> 5ce3b65e
 
 
 # --- Survey-specific
 def ztf_fid_names() -> dict:
     """Return a dictionary mapping the ZTF `fid` (filter ID) to the common name."""
-<<<<<<< HEAD
-    return {1: "g", 2: "r", 3: "i"}
-=======
 
-    return {1: "g", 2: "r", 3: "i"}
-
-
-# --- Work with alert dictionaries
-def alert_dict_to_dataframe(alert_dict: dict) -> pd.DataFrame:
-    """Package a ZTF alert dictionary into a dataframe.
-
-    Adapted from:
-    https://github.com/ZwickyTransientFacility/ztf-avro-alert/blob/master/notebooks/Filtering_alerts.ipynb
-    """
-    dfc = pd.DataFrame(alert_dict["candidate"], index=[0])
-    df_prv = pd.DataFrame(alert_dict["prv_candidates"])
-    df = pd.concat([dfc, df_prv], ignore_index=True, sort=True)
-    df = df[dfc.columns]  # return to original column ordering
-
-    # we'll attach some metadata--note this may not be preserved after all operations
-    # https://stackoverflow.com/questions/14688306/adding-meta-information-metadata-to-pandas-dataframe
-    df.objectId = alert_dict["objectId"]
-    return df
-
-
-def alert_dict_to_table(alert_dict: dict) -> Table:
-    """Package a ZTF alert dictionary into an Astropy Table."""
-
-    # collect rows for the table
-    candidate = OrderedDict(alert_dict["candidate"])
-    rows = [candidate]
-    for prv_cand in alert_dict["prv_candidates"]:
-        # astropy 3.2.1 cannot handle dicts with different keys (fixed by 4.1)
-        prv_cand_tmp = {key: prv_cand.get(key, None) for key in candidate.keys()}
-        rows.append(prv_cand_tmp)
-
-    # create and return the table
-    table = Table(rows=rows)
-    table.meta["comments"] = f"ZTF objectId: {alert_dict['objectId']}"
-    return table
-
-
-def _strip_cutouts_ztf(alert_dict: dict) -> dict:
-    """Drop the cutouts from the alert dictionary.
-
-    Args:
-        alert_dict: ZTF alert formated as a dict
-    Returns:
-        `alert_data` with the cutouts (postage stamps) removed
-    """
-
-    cutouts = ["cutoutScience", "cutoutTemplate", "cutoutDifference"]
-    alert_stripped = {k: v for k, v in alert_dict.items() if k not in cutouts}
-    return alert_stripped
->>>>>>> 5ce3b65e
+    return {1: "g", 2: "r", 3: "i"}