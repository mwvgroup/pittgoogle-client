--- conflicted
+++ resolved
@@ -4,19 +4,14 @@
 # list see the documentation:
 # https://www.sphinx-doc.org/en/master/usage/configuration.html
 
+import sys
+from pathlib import Path
+
 # -- Path setup --------------------------------------------------------------
-
-import sys
 # If extensions (or modules to document with autodoc) are in another directory,
 # add these directories to sys.path here. If the directory is relative to the
 # documentation root, use os.path.abspath to make it absolute, like shown here.
 #
-# -- Path setup --------------------------------------------------------------
-from pathlib import Path
-<<<<<<< HEAD
-import sys
-=======
->>>>>>> 5ce3b65e
 
 pkg_root = Path(__file__).parent.parent.parent
 sys.path.insert(0, str(pkg_root))
