--- conflicted
+++ resolved
@@ -17,13 +17,10 @@
   pytest-cov 6.0.0 -> 7.0.0, showballstemmer 2.2.0 -> 3.0.1.
 - `test/load_data.py`
     - Updated field names to accomodate the latest LSST alert schema (v10_0)
-<<<<<<< HEAD
+- `pittgoogle/schema.py`
+    - `alert.attributes["kafka.timestamp"]` must be converted to a float to create a datetime object
 - `docs/source/listings.rst`
     - updated resource names and descriptions for LSST data listings
-=======
-- `pittgoogle/schema.py`
-    - `alert.attributes["kafka.timestamp"]` must be converted to a float to create a datetime object
->>>>>>> 36baf966
 
 ### Added
 
