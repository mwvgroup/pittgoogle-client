--- conflicted
+++ resolved
@@ -10,14 +10,8 @@
 
 ## \[Unreleased\]
 
-(none)
-
-## \[v0.3.16\] - 2025-08-18
-
-### Added
-
-- Data listings for LSST
-<<<<<<< HEAD
+### Added
+
 - `schemas/lsst/8/0/`
     - `lsst.v8_0.alert.avsc`
     - `lsst.v8_0.diaForcedSources.avsc`
@@ -34,19 +28,18 @@
     - adds v8_0 to the list of supported schema versions for LSST alerts
     - the `_name_in_bucket` function uses the `ssObjectId` instead of the `diaObjectId` when the value of `diaObjectId`
     is null. This is necessary because each `diaSource` will be associated with either a `diaObject` or `ssObject`
-- Solar system objects are no longer treated separately.
-  Properties like `Alert.objectid` now return either the DIA or SS object ID, as appropriate for the given alert.
-
-### Removed
-
-- `Alert.alertid` property and related schema map entries.
-=======
+- Solar system objects are no longer treated separately. Properties like `Alert.objectid` now return either the DIA or SS object ID, as appropriate for the given alert.
+
+## \[v0.3.16\] - 2025-08-18
+
+### Added
+
+- Data listings for LSST
 - `LvkSchema` properties `_from_yaml` and `_name_in_bucket`.
 - "objectid" added to LVK schema map. Both "objectid" and "sourceid" now point to the
   LVK field "superevent_id" since there is no distinction between an LVK "object" and "source".
 - Added a unit test for `LvkSchema._name_in_bucket`. Added a "schema_version" field to the test data in
   tests/data/sample_alerts/lvk/ to mimic our broker's ps_to_storage module (required for `_name_in_bucket`).
->>>>>>> 5191e4af
 
 ## \[v0.3.15\] - 2025-05-12
 
